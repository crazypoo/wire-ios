// 
// Wire
// Copyright (C) 2016 Wire Swiss GmbH
// 
// This program is free software: you can redistribute it and/or modify
// it under the terms of the GNU General Public License as published by
// the Free Software Foundation, either version 3 of the License, or
// (at your option) any later version.
// 
// This program is distributed in the hope that it will be useful,
// but WITHOUT ANY WARRANTY; without even the implied warranty of
// MERCHANTABILITY or FITNESS FOR A PARTICULAR PURPOSE. See the
// GNU General Public License for more details.
// 
// You should have received a copy of the GNU General Public License
// along with this program. If not, see http://www.gnu.org/licenses/.
// 


import UIKit
import Cartography
import Classy
import WireExtensionComponents


public enum InputBarState: Equatable {
    case Writing
    case Editing(originalText: String)
}

public func ==(lhs: InputBarState, rhs: InputBarState) -> Bool {
    switch (lhs, rhs) {
    case (.Writing, .Writing): return true
    case (.Editing(let lhsText), .Editing(let rhsText)): return lhsText == rhsText
    default: return false
    }
}

private struct InputBarConstants {
    let buttonsBarHeight: CGFloat = 56
    let contentLeftMargin = CGFloat(WAZUIMagic.floatForIdentifier("content.left_margin"))
    let contentRightMargin = CGFloat(WAZUIMagic.floatForIdentifier("content.right_margin"))
}

@objc public class InputBar: UIView {
    
    public let textView: TextView = ResizingTextView()
    public let leftAccessoryView  = UIView()
    public let rightAccessoryView = UIView()
    
    // Contains and clips the buttonInnerContainer
    public let buttonContainer = UIView()
    
    public let editingView = InputBarEditView()
    public let buttonsView: InputBarButtonsView
    
    public var editingBackgroundColor: UIColor?
    public var barBackgroundColor: UIColor?

    private var contentSizeObserver: NSObject? = nil
    private var rowTopInsetConstraint: NSLayoutConstraint? = nil
    
    // Contains the editingView and buttonsView
    private let buttonInnerContainer = UIView()
    private let fakeCursor = UIView()
    private let inputBarSeparator = UIView()
    private let buttonRowSeparator = UIView()
    private let constants = InputBarConstants()
    private let notificationCenter = NSNotificationCenter.defaultCenter()
    
    var isEditing: Bool {
        if case .Editing(_) = inputBarState { return true }
        return false
    }
    
    var inputBarState: InputBarState = .Writing {
        didSet {
            updateInputBar(withState: inputBarState)
        }
    }
    
    private var textIsOverflowing = false {
        didSet {
            updateTopSeparator() 
        }
    }
    
    public var separatorEnabled = false {
        didSet {
            updateTopSeparator()
        }
    }
    
    public var invisibleInputAccessoryView : InvisibleInputAccessoryView? = nil  {
        didSet {
            textView.inputAccessoryView = invisibleInputAccessoryView
        }
    }
    
    override public var bounds: CGRect {
        didSet {
            invisibleInputAccessoryView?.setIntrinsicContentSize(CGSizeMake(UIViewNoIntrinsicMetric, bounds.height))
        }
    }
        
    override public func didMoveToWindow() {
        super.didMoveToWindow()
        startCursorBlinkAnimation()
    }
    
    deinit {
        notificationCenter.removeObserver(self)
        contentSizeObserver = nil
    }

    required public init(buttons: [UIButton]) {
        buttonsView = InputBarButtonsView(buttons: buttons)
        super.init(frame: CGRectZero)
                
        let tapGestureRecognizer = UITapGestureRecognizer(target: self, action: #selector(didTapBackground))
        addGestureRecognizer(tapGestureRecognizer)
        buttonsView.clipsToBounds = true
        buttonContainer.clipsToBounds = true
        
        [leftAccessoryView, textView, rightAccessoryView, inputBarSeparator, buttonContainer, buttonRowSeparator].forEach(addSubview)
        buttonContainer.addSubview(buttonInnerContainer)
        [buttonsView, editingView].forEach(buttonInnerContainer.addSubview)
        textView.addSubview(fakeCursor)
        CASStyler.defaultStyler().styleItem(self)

        setupViews()
        createConstraints()
        updateTopSeparator()

        notificationCenter.addObserver(self, selector: #selector(textViewTextDidChange), name: UITextViewTextDidChangeNotification, object: textView)
        notificationCenter.addObserver(self, selector: #selector(textViewDidBeginEditing), name: UITextViewTextDidBeginEditingNotification, object: nil)
        notificationCenter.addObserver(self, selector: #selector(textViewDidEndEditing), name: UITextViewTextDidEndEditingNotification, object: nil)
        notificationCenter.addObserver(self, selector: #selector(applicationDidBecomeActive), name: UIApplicationDidBecomeActiveNotification, object: nil)
    }
    
    required public init?(coder aDecoder: NSCoder) {
        fatalError("init(coder:) has not been implemented")
    }
    
    private func setupViews() {
        fakeCursor.backgroundColor = UIColor.accentColor()
        
        buttonRowSeparator.cas_styleClass = "separator"
        inputBarSeparator.cas_styleClass = "separator"
        
        textView.accessibilityIdentifier = "inputField"
        textView.placeholder = "conversation.input_bar.placeholder".localized
        textView.lineFragmentPadding = 0
        textView.textContainerInset = UIEdgeInsetsMake(17, 0, 17, 4)
        textView.placeholderTextContainerInset = UIEdgeInsetsMake(21, 10, 21, 0)
        textView.keyboardType = .Default;
        textView.returnKeyType = .Send;
        textView.keyboardAppearance = ColorScheme.defaultColorScheme().keyboardAppearance;
        textView.placeholderTextTransform = .Upper
        
        contentSizeObserver = KeyValueObserver.observeObject(textView, keyPath: "contentSize", target: self, selector: #selector(textViewContentSizeDidChange))
        updateBackgroundColor()
    }
    
    private func createConstraints() {
        
        constrain(buttonContainer, textView, buttonRowSeparator, leftAccessoryView, rightAccessoryView) { buttonContainer, textView, buttonRowSeparator, leftAccessoryView, rightAccessoryView in
            leftAccessoryView.leading == leftAccessoryView.superview!.leading
            leftAccessoryView.top == leftAccessoryView.superview!.top
            leftAccessoryView.bottom == buttonContainer.top
            leftAccessoryView.width == constants.contentLeftMargin
            
            rightAccessoryView.trailing == rightAccessoryView.superview!.trailing - 16
            rightAccessoryView.top == rightAccessoryView.superview!.top
<<<<<<< HEAD
=======
            rightAccessoryView.width == 0 ~ 750
>>>>>>> a98e6943
            rightAccessoryView.bottom == buttonContainer.top
            
            buttonContainer.top == textView.bottom
            textView.top == textView.superview!.top
            textView.leading == leftAccessoryView.trailing
            textView.right == rightAccessoryView.left
            textView.height >= 56
            textView.height <= 120 ~ 750

            buttonRowSeparator.top == buttonContainer.top
            buttonRowSeparator.left == buttonRowSeparator.superview!.left + 16
            buttonRowSeparator.right == buttonRowSeparator.superview!.right - 16
            buttonRowSeparator.height == 0.5
        }
        
        constrain(editingView, buttonsView, buttonInnerContainer) { editingView, buttonsView, buttonInnerContainer in
            editingView.top == buttonInnerContainer.top
            editingView.leading == buttonInnerContainer.leading
            editingView.trailing == buttonInnerContainer.trailing
            editingView.bottom == buttonsView.top
            editingView.height == constants.buttonsBarHeight
            
            buttonsView.leading == buttonInnerContainer.leading
            buttonsView.trailing <= buttonInnerContainer.trailing
            buttonsView.bottom == buttonInnerContainer.bottom
            buttonsView.width == 414 ~ 750
        }
        
        constrain(buttonContainer, buttonInnerContainer)  { container, innerContainer in
            container.bottom == container.superview!.bottom
            container.left == container.superview!.left
            container.right == container.superview!.right
            container.height == constants.buttonsBarHeight

            innerContainer.leading == container.leading
            innerContainer.trailing == container.trailing
            self.rowTopInsetConstraint = innerContainer.top == container.top - constants.buttonsBarHeight
        }
        
        constrain(inputBarSeparator) { inputBarSeparator in
            inputBarSeparator.top == inputBarSeparator.superview!.top
            inputBarSeparator.leading == inputBarSeparator.superview!.leading
            inputBarSeparator.trailing == inputBarSeparator.superview!.trailing
            inputBarSeparator.height == 0.5
        }
        
        constrain(fakeCursor) { fakeCursor in
            fakeCursor.width == 2
            fakeCursor.height == 23
            fakeCursor.centerY == fakeCursor.superview!.centerY
            fakeCursor.leading == fakeCursor.superview!.leading
        }
    }
    
    @objc private func didTapBackground(gestureRecognizer: UITapGestureRecognizer!) {
        guard gestureRecognizer.state == .Recognized else { return }
        buttonsView.showRow(0, animated: true)
    }
    
    private func startCursorBlinkAnimation() {
        if fakeCursor.layer.animationForKey("blinkAnimation") == nil {
            let animation = CAKeyframeAnimation(keyPath: "opacity")
            animation.values = [1, 1, 0, 0]
            animation.keyTimes = [0, 0.4, 0.7, 0.9]
            animation.duration = 0.64
            animation.autoreverses = true
            animation.repeatCount = FLT_MAX
            fakeCursor.layer.addAnimation(animation, forKey: "blinkAnimation")
        }
    }
    
    private func updateTopSeparator() {
        inputBarSeparator.hidden = !textIsOverflowing && !separatorEnabled
    }
    
    func updateFakeCursorVisibility(firstResponder: UIResponder? = nil) {
        fakeCursor.hidden = textView.isFirstResponder() || textView.text.characters.count != 0 || firstResponder != nil
    }
    
    func textViewContentSizeDidChange(notification: NSNotification) {
        textIsOverflowing = textView.contentSize.height > textView.bounds.size.height
    }

    // MARK: - Disable interactions on the lower part to not to interfere with the keyboard
    
    override public func pointInside(point: CGPoint, withEvent event: UIEvent?) -> Bool {
        if self.textView.isFirstResponder() {
            if super.pointInside(point, withEvent: event) {
                let locationInButtonRow = buttonInnerContainer.convertPoint(point, fromView: self)
                return locationInButtonRow.y < buttonInnerContainer.bounds.height / 1.3
            }
            else {
                return false
            }
        }
        else {
            return super.pointInside(point, withEvent: event)
        }
    }

    // MARK: - InputBarState

    func updateInputBar(withState state: InputBarState, animated: Bool = true) {
        updateEditViewState()
        rowTopInsetConstraint?.constant = state == .Writing ? -constants.buttonsBarHeight : 0

        let textViewChanges = {
            switch state {
            case .Writing:
                self.textView.text = nil
            case .Editing(let text):
                self.setInputBarText(text)
            }
        }
        
        let completion: Bool -> Void = { _ in
            if case .Editing(_) = state {
                self.textView.becomeFirstResponder()
            }
        }
        
        if animated {
            UIView.wr_animateWithEasing(RBBEasingFunctionEaseInOutExpo, duration: 0.3, animations: layoutIfNeeded)
            UIView.transitionWithView(self.textView, duration: 0.1, options: [], animations: textViewChanges) { _ in
                UIView.animateWithDuration(0.2, delay: 0.1, options:  .CurveEaseInOut, animations: self.updateBackgroundColor, completion: completion)
            }
        } else {
            layoutIfNeeded()
            textViewChanges()
            updateBackgroundColor()
            completion(true)
        }
    }

    private func backgroundColor(forInputBarState state: InputBarState) -> UIColor? {
        guard let writingColor = barBackgroundColor, editingColor = editingBackgroundColor else { return nil }
        let mixed = writingColor.mix(editingColor, amount: 0.16)
        return state == .Writing ? writingColor : mixed
    }

    private func updateBackgroundColor() {
        backgroundColor = backgroundColor(forInputBarState: inputBarState)
    }

    // MARK: – Editing View State

    
    public func setInputBarText(text: String) {
        textView.text = text
        textView.setContentOffset(.zero, animated: false)
        textView.undoManager?.removeAllActions()
        updateEditViewState()
    }

    public func undo() {
        guard inputBarState != .Writing else { return }
        guard let undoManager = textView.undoManager where undoManager.canUndo else { return }
        undoManager.undo()
        updateEditViewState()
    }

    private func updateEditViewState() {
        if case .Editing(let text) = inputBarState {
            let canUndo = textView.undoManager?.canUndo ?? false
            editingView.undoButton.enabled = canUndo

            // We do not want to enable the confirm button when
            // the text is the same as the original message
            let trimmedText = textView.text.stringByTrimmingCharactersInSet(.whitespaceAndNewlineCharacterSet())
            let hasChanges = text != trimmedText && canUndo
            editingView.confirmButton.enabled = hasChanges
        }
    }
}

extension InputBar {

    func textViewTextDidChange(notification: NSNotification) {
        updateFakeCursorVisibility()
        updateEditViewState()
    }
    
    func textViewDidBeginEditing(notification: NSNotification) {
        updateFakeCursorVisibility(notification.object as? UIResponder)
        updateEditViewState()
    }
    
    func textViewDidEndEditing(notification: NSNotification) {
        updateFakeCursorVisibility()
        updateEditViewState()
    }

}

extension InputBar {
    func applicationDidBecomeActive(notification: NSNotification) {
        startCursorBlinkAnimation()
    }
}<|MERGE_RESOLUTION|>--- conflicted
+++ resolved
@@ -172,10 +172,7 @@
             
             rightAccessoryView.trailing == rightAccessoryView.superview!.trailing - 16
             rightAccessoryView.top == rightAccessoryView.superview!.top
-<<<<<<< HEAD
-=======
             rightAccessoryView.width == 0 ~ 750
->>>>>>> a98e6943
             rightAccessoryView.bottom == buttonContainer.top
             
             buttonContainer.top == textView.bottom
